// Copyright (C) 2019-2023 Aleo Systems Inc.
// This file is part of the snarkOS library.

// Licensed under the Apache License, Version 2.0 (the "License");
// you may not use this file except in compliance with the License.
// You may obtain a copy of the License at:
// http://www.apache.org/licenses/LICENSE-2.0

// Unless required by applicable law or agreed to in writing, software
// distributed under the License is distributed on an "AS IS" BASIS,
// WITHOUT WARRANTIES OR CONDITIONS OF ANY KIND, either express or implied.
// See the License for the specific language governing permissions and
// limitations under the License.

#![forbid(unsafe_code)]

#[macro_use]
extern crate async_trait;
#[macro_use]
extern crate tracing;

pub use snarkos_node_router_messages as messages;

mod helpers;
pub use helpers::*;

mod handshake;
<<<<<<< HEAD
#[allow(unused_imports)]
pub use handshake::*;
=======
>>>>>>> 109acbbd

mod heartbeat;
pub use heartbeat::*;

mod inbound;
pub use inbound::*;

mod outbound;
pub use outbound::*;

mod routing;
pub use routing::*;

use crate::messages::NodeType;
use snarkos_account::Account;
use snarkos_node_tcp::{is_bogon_ip, is_unspecified_or_broadcast_ip, Config, Tcp};
use snarkvm::prelude::{Address, Network, PrivateKey, ViewKey};

use anyhow::{bail, Result};
use indexmap::{IndexMap, IndexSet};
use parking_lot::{Mutex, RwLock};
use std::{collections::HashSet, future::Future, net::SocketAddr, ops::Deref, str::FromStr, sync::Arc, time::Instant};
use tokio::task::JoinHandle;

#[derive(Clone)]
pub struct Router<N: Network>(Arc<InnerRouter<N>>);

impl<N: Network> Deref for Router<N> {
    type Target = Arc<InnerRouter<N>>;

    fn deref(&self) -> &Self::Target {
        &self.0
    }
}

pub struct InnerRouter<N: Network> {
    /// The TCP stack.
    tcp: Tcp,
    /// The node type.
    node_type: NodeType,
    /// The account of the node.
    account: Account<N>,
    /// The cache.
    cache: Cache<N>,
    /// The resolver.
    resolver: Resolver,
    /// The set of trusted peers.
    trusted_peers: IndexSet<SocketAddr>,
    /// The map of connected peer IPs to their peer handlers.
    connected_peers: RwLock<IndexMap<SocketAddr, Peer<N>>>,
    /// The set of handshaking peers. While `Tcp` already recognizes the connecting IP addresses
    /// and prevents duplicate outbound connection attempts to the same IP address, it is unable to
    /// prevent simultaneous "two-way" connections between two peers (i.e. both nodes simultaneously
    /// attempt to connect to each other). This set is used to prevent this from happening.
    connecting_peers: Mutex<HashSet<SocketAddr>>,
    /// The set of candidate peer IPs.
    candidate_peers: RwLock<IndexSet<SocketAddr>>,
    /// The set of restricted peer IPs.
    restricted_peers: RwLock<IndexMap<SocketAddr, Instant>>,
    /// The spawned handles.
    handles: Mutex<Vec<JoinHandle<()>>>,
    /// The boolean flag for the development mode.
    is_dev: bool,
}

impl<N: Network> Router<N> {
    /// The maximum number of candidate peers permitted to be stored in the node.
    const MAXIMUM_CANDIDATE_PEERS: usize = 10_000;
    /// The maximum number of connection failures permitted by an inbound connecting peer.
    const MAXIMUM_CONNECTION_FAILURES: usize = 5;
    /// The duration in seconds after which a connected peer is considered inactive or
    /// disconnected if no message has been received in the meantime.
    const RADIO_SILENCE_IN_SECS: u64 = 150; // 2.5 minutes
}

impl<N: Network> Router<N> {
    /// Initializes a new `Router` instance.
    pub async fn new(
        node_ip: SocketAddr,
        node_type: NodeType,
        account: Account<N>,
        trusted_peers: &[SocketAddr],
        max_peers: u16,
        is_dev: bool,
    ) -> Result<Self> {
        // Initialize the TCP stack.
        let tcp = Tcp::new(Config::new(node_ip, max_peers));
        // Initialize the router.
        Ok(Self(Arc::new(InnerRouter {
            tcp,
            node_type,
            account,
            cache: Default::default(),
            resolver: Default::default(),
            trusted_peers: trusted_peers.iter().copied().collect(),
            connected_peers: Default::default(),
            connecting_peers: Default::default(),
            candidate_peers: Default::default(),
            restricted_peers: Default::default(),
            handles: Default::default(),
            is_dev,
        })))
    }
}

impl<N: Network> Router<N> {
    /// Attempts to connect to the given peer IP.
    pub fn connect(&self, peer_ip: SocketAddr) -> Option<JoinHandle<bool>> {
        // Return early if the attempt is against the protocol rules.
        if let Err(forbidden_message) = self.check_connection_attempt(peer_ip) {
            warn!("{forbidden_message}");
            return None;
        }

        let router = self.clone();
        Some(tokio::spawn(async move {
            // Attempt to connect to the candidate peer.
            match router.tcp.connect(peer_ip).await {
                // Remove the peer from the candidate peers.
                Ok(()) => {
                    router.remove_candidate_peer(peer_ip);
                    true
                }
                // If the connection was not allowed, log the error.
                Err(error) => {
                    router.connecting_peers.lock().remove(&peer_ip);
                    warn!("Unable to connect to '{peer_ip}' - {error}");
                    false
                }
            }
        }))
    }

    /// Ensure we are allowed to connect to the given peer.
    fn check_connection_attempt(&self, peer_ip: SocketAddr) -> Result<()> {
        // Ensure the peer IP is not this node.
        if self.is_local_ip(&peer_ip) {
            bail!("Dropping connection attempt to '{peer_ip}' (attempted to self-connect)")
        }
        // Ensure the node does not surpass the maximum number of peer connections.
        if self.number_of_connected_peers() >= self.max_connected_peers() {
            bail!("Dropping connection attempt to '{peer_ip}' (maximum peers reached)")
        }
        // Ensure the node is not already connected to this peer.
        if self.is_connected(&peer_ip) {
            bail!("Dropping connection attempt to '{peer_ip}' (already connected)")
        }
        // Ensure the peer is not restricted.
        if self.is_restricted(&peer_ip) {
            bail!("Dropping connection attempt to '{peer_ip}' (restricted)")
        }
        // Ensure the node is not already connecting to this peer.
        if !self.connecting_peers.lock().insert(peer_ip) {
            bail!("Dropping connection attempt to '{peer_ip}' (already shaking hands as the initiator)")
        }
        Ok(())
    }

    /// Disconnects from the given peer IP, if the peer is connected.
    pub fn disconnect(&self, peer_ip: SocketAddr) -> JoinHandle<bool> {
        let router = self.clone();
        tokio::spawn(async move {
            if let Some(peer_addr) = router.resolve_to_ambiguous(&peer_ip) {
                // Disconnect from this peer.
                let disconnected = router.tcp.disconnect(peer_addr).await;
                // FIXME (ljedrz): this shouldn't be necessary; it's a double-check
                //  that the higher-level collection is cleaned up after the lower-level disconnect.
                if router.is_connected(&peer_ip) && !router.tcp.is_connected(peer_addr) {
                    warn!("Disconnecting with fallback safety (report this to @ljedrz)");
                    router.remove_connected_peer(peer_ip);
                }
                disconnected
            } else {
                false
            }
        })
    }

    /// Returns the IP address of this node.
    pub fn local_ip(&self) -> SocketAddr {
        self.tcp.listening_addr().expect("The TCP listener is not enabled")
    }

    /// Returns `true` if the given IP is this node.
    pub fn is_local_ip(&self, ip: &SocketAddr) -> bool {
        *ip == self.local_ip()
            || (ip.ip().is_unspecified() || ip.ip().is_loopback()) && ip.port() == self.local_ip().port()
    }

    /// Returns `true` if the given IP is not this node, is not a bogon address, and is not unspecified.
    pub fn is_valid_peer_ip(&self, ip: &SocketAddr) -> bool {
        !self.is_local_ip(ip) && !is_bogon_ip(ip.ip()) && !is_unspecified_or_broadcast_ip(ip.ip())
    }

    /// Returns the node type.
    pub fn node_type(&self) -> NodeType {
        self.node_type
    }

    /// Returns the account private key of the node.
    pub fn private_key(&self) -> &PrivateKey<N> {
        self.account.private_key()
    }

    /// Returns the account view key of the node.
    pub fn view_key(&self) -> &ViewKey<N> {
        self.account.view_key()
    }

    /// Returns the account address of the node.
    pub fn address(&self) -> Address<N> {
        self.account.address()
    }

    /// Returns `true` if the node is in development mode.
    pub fn is_dev(&self) -> bool {
        self.is_dev
    }

    /// Returns the listener IP address from the (ambiguous) peer address.
    pub fn resolve_to_listener(&self, peer_addr: &SocketAddr) -> Option<SocketAddr> {
        self.resolver.get_listener(peer_addr)
    }

    /// Returns the (ambiguous) peer address from the listener IP address.
    pub fn resolve_to_ambiguous(&self, peer_ip: &SocketAddr) -> Option<SocketAddr> {
        self.resolver.get_ambiguous(peer_ip)
    }

    /// Returns `true` if the node is connected to the given peer IP.
    pub fn is_connected(&self, ip: &SocketAddr) -> bool {
        self.connected_peers.read().contains_key(ip)
    }

    /// Returns `true` if the given peer IP is a connected validator.
    pub fn is_connected_validator(&self, peer_ip: &SocketAddr) -> bool {
        self.connected_peers.read().get(peer_ip).map_or(false, |peer| peer.is_validator())
    }

    /// Returns `true` if the given peer IP is a connected prover.
    pub fn is_connected_prover(&self, peer_ip: &SocketAddr) -> bool {
        self.connected_peers.read().get(peer_ip).map_or(false, |peer| peer.is_prover())
    }

    /// Returns `true` if the given peer IP is a connected client.
    pub fn is_connected_client(&self, peer_ip: &SocketAddr) -> bool {
        self.connected_peers.read().get(peer_ip).map_or(false, |peer| peer.is_client())
    }

    /// Returns `true` if the node is currently connecting to the given peer IP.
    pub fn is_connecting(&self, ip: &SocketAddr) -> bool {
        self.connecting_peers.lock().contains(ip)
    }

    /// Returns `true` if the given IP is restricted.
    pub fn is_restricted(&self, ip: &SocketAddr) -> bool {
        self.restricted_peers
            .read()
            .get(ip)
            .map(|time| time.elapsed().as_secs() < Self::RADIO_SILENCE_IN_SECS)
            .unwrap_or(false)
    }

    /// Returns the maximum number of connected peers.
    pub fn max_connected_peers(&self) -> usize {
        self.tcp.config().max_connections as usize
    }

    /// Returns the number of connected peers.
    pub fn number_of_connected_peers(&self) -> usize {
        self.connected_peers.read().len()
    }

    /// Returns the number of connected validators.
    pub fn number_of_connected_validators(&self) -> usize {
        self.connected_peers.read().values().filter(|peer| peer.is_validator()).count()
    }

    /// Returns the number of connected provers.
    pub fn number_of_connected_provers(&self) -> usize {
        self.connected_peers.read().values().filter(|peer| peer.is_prover()).count()
    }

    /// Returns the number of connected clients.
    pub fn number_of_connected_clients(&self) -> usize {
        self.connected_peers.read().values().filter(|peer| peer.is_client()).count()
    }

    /// Returns the number of candidate peers.
    pub fn number_of_candidate_peers(&self) -> usize {
        self.candidate_peers.read().len()
    }

    /// Returns the number of restricted peers.
    pub fn number_of_restricted_peers(&self) -> usize {
        self.restricted_peers.read().len()
    }

    /// Returns the connected peer given the peer IP, if it exists.
    pub fn get_connected_peer(&self, ip: &SocketAddr) -> Option<Peer<N>> {
        self.connected_peers.read().get(ip).cloned()
    }

    /// Returns the connected peers.
    pub fn get_connected_peers(&self) -> Vec<Peer<N>> {
        self.connected_peers.read().values().cloned().collect()
    }

    /// Returns the list of connected peers.
    pub fn connected_peers(&self) -> Vec<SocketAddr> {
        self.connected_peers.read().keys().copied().collect()
    }

    /// Returns the list of connected validators.
    pub fn connected_validators(&self) -> Vec<SocketAddr> {
        self.connected_peers.read().iter().filter(|(_, peer)| peer.is_validator()).map(|(ip, _)| *ip).collect()
    }

    /// Returns the list of connected provers.
    pub fn connected_provers(&self) -> Vec<SocketAddr> {
        self.connected_peers.read().iter().filter(|(_, peer)| peer.is_prover()).map(|(ip, _)| *ip).collect()
    }

    /// Returns the list of connected clients.
    pub fn connected_clients(&self) -> Vec<SocketAddr> {
        self.connected_peers.read().iter().filter(|(_, peer)| peer.is_client()).map(|(ip, _)| *ip).collect()
    }

    /// Returns the list of candidate peers.
    pub fn candidate_peers(&self) -> IndexSet<SocketAddr> {
        self.candidate_peers.read().clone()
    }

    /// Returns the list of restricted peers.
    pub fn restricted_peers(&self) -> Vec<SocketAddr> {
        self.restricted_peers.read().keys().copied().collect()
    }

    /// Returns the list of trusted peers.
    pub fn trusted_peers(&self) -> &IndexSet<SocketAddr> {
        &self.trusted_peers
    }

    /// Returns the TCP
    pub fn tcp(&self) -> &Tcp {
        &self.tcp
    }

    /// Returns the list of bootstrap peers.
    pub fn bootstrap_peers(&self) -> Vec<SocketAddr> {
        if cfg!(feature = "test") || self.is_dev {
            vec![]
        } else {
            vec![
                SocketAddr::from_str("35.224.50.150:4133").unwrap(),
                SocketAddr::from_str("35.227.159.141:4133").unwrap(),
                SocketAddr::from_str("34.139.203.87:4133").unwrap(),
                SocketAddr::from_str("34.150.221.166:4133").unwrap(),
            ]
        }
    }

    /// Returns the list of metrics for the connected peers.
    pub fn connected_metrics(&self) -> Vec<(SocketAddr, NodeType)> {
        self.connected_peers.read().iter().map(|(ip, peer)| (*ip, peer.node_type())).collect()
    }

    #[cfg(feature = "metrics")]
    fn update_metrics(&self) {
        metrics::gauge(metrics::router::CONNECTED, self.connected_peers.read().len() as f64);
        metrics::gauge(metrics::router::CANDIDATE, self.candidate_peers.read().len() as f64);
        metrics::gauge(metrics::router::RESTRICTED, self.restricted_peers.read().len() as f64);
    }

    /// Inserts the given peer into the connected peers.
    pub fn insert_connected_peer(&self, peer: Peer<N>, peer_addr: SocketAddr) {
        let peer_ip = peer.ip();
        // Adds a bidirectional map between the listener address and (ambiguous) peer address.
        self.resolver.insert_peer(peer_ip, peer_addr);
        // Add an entry for this `Peer` in the connected peers.
        self.connected_peers.write().insert(peer_ip, peer);
        // Remove this peer from the candidate peers, if it exists.
        self.candidate_peers.write().remove(&peer_ip);
        // Remove this peer from the restricted peers, if it exists.
        self.restricted_peers.write().remove(&peer_ip);
        #[cfg(feature = "metrics")]
        self.update_metrics();
    }

    /// Inserts the given peer IPs to the set of candidate peers.
    ///
    /// This method skips adding any given peers if the combined size exceeds the threshold,
    /// as the peer providing this list could be subverting the protocol.
    pub fn insert_candidate_peers(&self, peers: &[SocketAddr]) {
        // Compute the maximum number of candidate peers.
        let max_candidate_peers = Self::MAXIMUM_CANDIDATE_PEERS.saturating_sub(self.number_of_candidate_peers());
        // Ensure the combined number of peers does not surpass the threshold.
        let eligible_peers = peers
            .iter()
            .filter(|peer_ip| {
                // Ensure the peer is not itself, is not already connected, and is not restricted.
                !self.is_local_ip(peer_ip) && !self.is_connected(peer_ip) && !self.is_restricted(peer_ip)
            })
            .take(max_candidate_peers);

        // Proceed to insert the eligible candidate peer IPs.
        self.candidate_peers.write().extend(eligible_peers);
        #[cfg(feature = "metrics")]
        self.update_metrics();
    }

    /// Inserts the given peer into the restricted peers.
    pub fn insert_restricted_peer(&self, peer_ip: SocketAddr) {
        // Remove this peer from the candidate peers, if it exists.
        self.candidate_peers.write().remove(&peer_ip);
        // Add the peer to the restricted peers.
        self.restricted_peers.write().insert(peer_ip, Instant::now());
        #[cfg(feature = "metrics")]
        self.update_metrics();
    }

    /// Updates the connected peer with the given function.
    pub fn update_connected_peer<Fn: FnMut(&mut Peer<N>)>(
        &self,
        peer_ip: SocketAddr,
        node_type: NodeType,
        mut write_fn: Fn,
    ) -> Result<()> {
        // Retrieve the peer.
        if let Some(peer) = self.connected_peers.write().get_mut(&peer_ip) {
            // Ensure the node type has not changed.
            if peer.node_type() != node_type {
                bail!("Peer '{peer_ip}' has changed node types from {} to {node_type}", peer.node_type())
            }
            // Lastly, update the peer with the given function.
            write_fn(peer);
        }
        Ok(())
    }

    /// Removes the connected peer and adds them to the candidate peers.
    pub fn remove_connected_peer(&self, peer_ip: SocketAddr) {
        // Removes the bidirectional map between the listener address and (ambiguous) peer address.
        self.resolver.remove_peer(&peer_ip);
        // Remove this peer from the connected peers, if it exists.
        self.connected_peers.write().remove(&peer_ip);
        // Add the peer to the candidate peers.
        self.candidate_peers.write().insert(peer_ip);
        #[cfg(feature = "metrics")]
        self.update_metrics();
    }

    #[cfg(feature = "test")]
    pub fn clear_candidate_peers(&self) {
        self.candidate_peers.write().clear();
        #[cfg(feature = "metrics")]
        self.update_metrics();
    }

    /// Removes the given address from the candidate peers, if it exists.
    pub fn remove_candidate_peer(&self, peer_ip: SocketAddr) {
        self.candidate_peers.write().remove(&peer_ip);
        #[cfg(feature = "metrics")]
        self.update_metrics();
    }

    /// Spawns a task with the given future; it should only be used for long-running tasks.
    pub fn spawn<T: Future<Output = ()> + Send + 'static>(&self, future: T) {
        self.handles.lock().push(tokio::spawn(future));
    }

    /// Shuts down the router.
    pub async fn shut_down(&self) {
        info!("Shutting down the router...");
        // Abort the tasks.
        self.handles.lock().iter().for_each(|handle| handle.abort());
        // Close the listener.
        self.tcp.shut_down().await;
    }
}<|MERGE_RESOLUTION|>--- conflicted
+++ resolved
@@ -25,11 +25,8 @@
 pub use helpers::*;
 
 mod handshake;
-<<<<<<< HEAD
 #[allow(unused_imports)]
 pub use handshake::*;
-=======
->>>>>>> 109acbbd
 
 mod heartbeat;
 pub use heartbeat::*;

--- conflicted
+++ resolved
@@ -143,17 +143,12 @@
         for (id, account) in accounts.into_iter().enumerate() {
             let mut rng = TestRng::fixed(id as u64);
             let gen_ledger = genesis_ledger(gen_key, committee.clone(), balances.clone(), &mut rng);
-<<<<<<< HEAD
-            let ledger = Arc::new(TranslucentLedgerService::new(gen_ledger));
+            let ledger = Arc::new(TranslucentLedgerService::new(gen_ledger, Default::default()));
             let storage = Storage::new(
                 ledger.clone(),
                 Arc::new(BFTMemoryService::new()),
-                BatchHeader::<CurrentNetwork>::MAX_GC_ROUNDS,
+                BatchHeader::<CurrentNetwork>::MAX_GC_ROUNDS as u64,
             );
-=======
-            let ledger = Arc::new(TranslucentLedgerService::new(gen_ledger, Default::default()));
-            let storage = Storage::new(ledger.clone(), Arc::new(BFTMemoryService::new()), MAX_GC_ROUNDS);
->>>>>>> 937150ea
 
             let (primary, bft) = if config.bft {
                 let bft = BFT::<CurrentNetwork>::new(account, storage, ledger, None, &[], Some(id as u16)).unwrap();

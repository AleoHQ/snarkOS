--- conflicted
+++ resolved
@@ -217,13 +217,9 @@
                 // Iterate over the certificates.
                 for certificate in subdag.values().flatten().cloned() {
                     // Sync the batch certificate with the block.
-<<<<<<< HEAD
                     let storage = self.storage.clone();
                     let block = block.clone();
-                    let _ = spawn_blocking!(Ok(storage.sync_certificate_with_block(&block, &certificate)));
-=======
-                    self.storage.sync_certificate_with_block(block, certificate, &unconfirmed_transactions);
->>>>>>> b2ac620f
+                    let _ = spawn_blocking!(Ok(storage.sync_certificate_with_block(&block, &certificate, &unconfirmed_transactions)));
                 }
             }
         }
@@ -303,14 +299,11 @@
             // Iterate over the certificates.
             for certificate in subdag.values().flatten() {
                 // Sync the batch certificate with the block.
-<<<<<<< HEAD
                 let storage = self.storage.clone();
                 let block_clone = block.clone();
                 let certificate_clone = certificate.clone();
-                let _ = spawn_blocking!(Ok(storage.sync_certificate_with_block(&block_clone, &certificate_clone)));
-=======
-                self.storage.sync_certificate_with_block(&block, certificate, &unconfirmed_transactions);
->>>>>>> b2ac620f
+                let _ = spawn_blocking!(Ok(storage.sync_certificate_with_block(&block_clone, &certificate_clone, &unconfirmed_transactions)));
+
                 // If a BFT sender was provided, send the certificate to the BFT.
                 if let Some(bft_sender) = self.bft_sender.get() {
                     // Await the callback to continue.

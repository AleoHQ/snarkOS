// Copyright (C) 2019-2021 Aleo Systems Inc.
// This file is part of the snarkOS library.

// The snarkOS library is free software: you can redistribute it and/or modify
// it under the terms of the GNU General Public License as published by
// the Free Software Foundation, either version 3 of the License, or
// (at your option) any later version.

// The snarkOS library is distributed in the hope that it will be useful,
// but WITHOUT ANY WARRANTY; without even the implied warranty of
// MERCHANTABILITY or FITNESS FOR A PARTICULAR PURPOSE. See the
// GNU General Public License for more details.

// You should have received a copy of the GNU General Public License
// along with the snarkOS library. If not, see <https://www.gnu.org/licenses/>.

use crate::{
    helpers::{block_requests::*, CircularMap, State, Status, Tasks},
    Data,
    Environment,
    LedgerReader,
    Message,
    NodeType,
    PeersRequest,
    PeersRouter,
    ProverRequest,
    ProverRouter,
};
use snarkos_storage::{storage::Storage, BlockLocators, LedgerState, MAXIMUM_LINEAR_BLOCK_LOCATORS};
use snarkvm::dpc::prelude::*;

use anyhow::Result;
use chrono::Utc;
use std::{
    collections::{HashMap, HashSet},
    hash::{Hash, Hasher},
    net::SocketAddr,
    path::Path,
    sync::{
        atomic::{AtomicBool, Ordering},
        Arc,
    },
    time::{Duration, Instant},
};
use tokio::{
    sync::{mpsc, oneshot, Mutex, RwLock},
    task,
    task::JoinHandle,
};

/// The maximum number of unconfirmed blocks that can be held by the ledger.
const MAXIMUM_UNCONFIRMED_BLOCKS: u32 = 250;

/// Shorthand for the parent half of the `Ledger` message channel.
pub(crate) type LedgerRouter<N> = mpsc::Sender<LedgerRequest<N>>;
#[allow(unused)]
/// Shorthand for the child half of the `Ledger` message channel.
type LedgerHandler<N> = mpsc::Receiver<LedgerRequest<N>>;

///
/// An enum of requests that the `Ledger` struct processes.
///
#[derive(Debug)]
pub enum LedgerRequest<N: Network> {
    /// BlockResponse := (peer_ip, block, prover_router)
    BlockResponse(SocketAddr, Block<N>, ProverRouter<N>),
    /// Disconnect := (peer_ip, message)
    Disconnect(SocketAddr, String),
    /// Failure := (peer_ip, failure)
    Failure(SocketAddr, String),
    /// Heartbeat := (prover_router)
    Heartbeat(ProverRouter<N>),
    /// Pong := (peer_ip, node_type, status, is_fork, block_locators)
    Pong(SocketAddr, NodeType, State, Option<bool>, BlockLocators<N>),
    /// UnconfirmedBlock := (peer_ip, block, prover_router)
    UnconfirmedBlock(SocketAddr, Block<N>, ProverRouter<N>),
}

///
/// A request for a block with the specified height and possibly a hash.
///
#[derive(Clone, Debug)]
pub struct BlockRequest<N: Network> {
    block_height: u32,
    block_hash: Option<N::BlockHash>,
}

// The height is the primary key, so use only it for hashing purposes.
impl<N: Network> PartialEq for BlockRequest<N> {
    fn eq(&self, other: &Self) -> bool {
        self.block_height == other.block_height
    }
}

impl<N: Network> Eq for BlockRequest<N> {}

// The k1 == k2 -> hash(k1) == hash(k2) rule must hold.
impl<N: Network> Hash for BlockRequest<N> {
    fn hash<H: Hasher>(&self, state: &mut H) {
        self.block_height.hash(state);
    }
}

impl<N: Network> From<u32> for BlockRequest<N> {
    fn from(height: u32) -> Self {
        Self {
            block_height: height,
            block_hash: None,
        }
    }
}

impl<N: Network> From<(u32, Option<N::BlockHash>)> for BlockRequest<N> {
    fn from((height, hash): (u32, Option<N::BlockHash>)) -> Self {
        Self {
            block_height: height,
            block_hash: hash,
        }
    }
}

pub type PeersState<N> = HashMap<SocketAddr, Option<(NodeType, State, Option<bool>, u32, BlockLocators<N>)>>;

///
/// A ledger for a specific network on the node server.
///
#[derive(Debug)]
#[allow(clippy::type_complexity)]
pub struct Ledger<N: Network, E: Environment> {
    /// The ledger router of the node.
    ledger_router: LedgerRouter<N>,
    /// The canonical chain of blocks.
    canon: Arc<LedgerState<N>>,
    /// The canonical chain of blocks in read-only mode.
    #[allow(unused)]
    canon_reader: Arc<LedgerState<N>>,
    /// A lock to ensure methods that need to be mutually-exclusive are enforced.
    /// In this context, `add_block`, and `revert_to_block_height` must be mutually-exclusive.
    canon_lock: Arc<Mutex<()>>,
    /// A map of previous block hashes to unconfirmed blocks.
    unconfirmed_blocks: RwLock<CircularMap<N::BlockHash, Block<N>, { MAXIMUM_UNCONFIRMED_BLOCKS }>>,
    /// The map of each peer to their ledger state := (node_type, status, is_fork, latest_block_height, block_locators).
    peers_state: RwLock<PeersState<N>>,
    /// The map of each peer to their block requests := HashMap<(block_height, block_hash), timestamp>
    block_requests: RwLock<HashMap<SocketAddr, HashMap<BlockRequest<N>, i64>>>,
    /// A lock to ensure methods that need to be mutually-exclusive are enforced.
    /// In this context, `update_ledger`, `add_block`, and `update_block_requests` must be mutually-exclusive.
    block_requests_lock: Arc<Mutex<()>>,
    /// The timestamp of the last successful block update.
    last_block_update_timestamp: RwLock<Instant>,
    /// The map of each peer to their failure messages := (failure_message, timestamp).
    failures: RwLock<HashMap<SocketAddr, Vec<(String, i64)>>>,
    /// The status of the node.
    status: Status,
    /// A terminator bit for the prover.
    terminator: Arc<AtomicBool>,
    /// The peers router of the node.
    peers_router: PeersRouter<N, E>,
}

impl<N: Network, E: Environment> Ledger<N, E> {
    /// Initializes a new instance of the ledger.
    pub async fn open<S: Storage, P: AsRef<Path> + Copy>(
        tasks: &mut Tasks<JoinHandle<()>>,
        path: P,
        status: &Status,
        terminator: &Arc<AtomicBool>,
        peers_router: PeersRouter<N, E>,
    ) -> Result<Arc<Self>> {
        // Initialize an mpsc channel for sending requests to the `Ledger` struct.
        let (ledger_router, mut ledger_handler) = mpsc::channel(1024);

        // Initialize the ledger.
        let ledger = Arc::new(Self {
            ledger_router,
            canon: Arc::new(LedgerState::open_writer::<S, P>(path)?),
            canon_reader: LedgerState::open_reader::<S, P>(path)?,
            canon_lock: Arc::new(Mutex::new(())),
            unconfirmed_blocks: Default::default(),
            peers_state: Default::default(),
            block_requests: Default::default(),
            block_requests_lock: Arc::new(Mutex::new(())),
            last_block_update_timestamp: RwLock::new(Instant::now()),
            failures: Default::default(),
            status: status.clone(),
            terminator: terminator.clone(),
            peers_router,
        });

        // Initialize the handler for the ledger.
        {
            let ledger = ledger.clone();
            let (router, handler) = oneshot::channel();
            tasks.append(task::spawn(async move {
                // Notify the outer function that the task is ready.
                let _ = router.send(());
                // Asynchronously wait for a ledger request.
                while let Some(request) = ledger_handler.recv().await {
                    // Hold the ledger write lock briefly, to update the state of the ledger.
                    // Note: Do not wrap this call in a `task::spawn` as `BlockResponse` messages
                    // will end up being processed out of order.
                    ledger.update(request).await;
                }
            }));
            // Wait until the ledger handler is ready.
            let _ = handler.await;
        }

        Ok(ledger)
    }

    /// Returns an instance of the ledger reader.
    pub fn reader(&self) -> LedgerReader<N> {
        // TODO (howardwu): Switch this from `canon` to `canon_reader`.
        //  RocksDB at v6.22 has a rollback error with its sequence numbers.
        //  Currently, v6.25 has this issue patched, however rust-rocksdb has not released it.
        self.canon.clone()
        // self.canon_reader.clone()
    }

    /// Returns an instance of the ledger router.
    pub fn router(&self) -> LedgerRouter<N> {
        self.ledger_router.clone()
    }

    pub(super) async fn shut_down(&self) -> (Arc<Mutex<()>>, Arc<Mutex<()>>, Arc<parking_lot::RwLock<()>>) {
        debug!("Ledger is shutting down...");

        // Set the terminator bit to `true` to ensure it stops mining.
        self.terminator.store(true, Ordering::SeqCst);
        trace!("[ShuttingDown] Terminator bit has been enabled");

        // Clear the unconfirmed blocks.
        *self.unconfirmed_blocks.write().await = Default::default();
        trace!("[ShuttingDown] Pending queue has been cleared");

        // Disconnect all connected peers.
        let connected_peers = self.peers_state.read().await.keys().copied().collect::<Vec<_>>();
        for peer_ip in connected_peers {
            self.disconnect(peer_ip, "shutting down").await;
        }
        trace!("[ShuttingDown] Disconnect message has been sent to all connected peers");

        // Return the lock for the canon chain and block requests.
        let canon_lock = self.canon_lock.clone();
        let block_requests_lock = self.block_requests_lock.clone();
        let storage_map_lock = self.canon.shut_down();
        trace!("[ShuttingDown] Block requests lock has been cloned");

        (canon_lock, block_requests_lock, storage_map_lock)
    }

    ///
    /// Performs the given `request` to the ledger.
    /// All requests must go through this `update`, so that a unified view is preserved.
    ///
    pub(super) async fn update(&self, request: LedgerRequest<N>) {
        match request {
            LedgerRequest::BlockResponse(peer_ip, block, prover_router) => {
                // Remove the block request from the ledger.
                if self.remove_block_request(peer_ip, block.height()).await {
                    // On success, process the block response.
                    self.add_block(block, &prover_router).await;
                    // Check if syncing with this peer is complete.
                    if self
                        .block_requests
                        .read()
                        .await
                        .get(&peer_ip)
                        .map(|requests| requests.is_empty())
                        .unwrap_or(false)
                    {
                        trace!("All block requests with {} have been processed", peer_ip);
                        self.update_block_requests().await;
                    }
                }
            }
            LedgerRequest::Disconnect(peer_ip, message) => {
                self.disconnect(peer_ip, &message).await;
            }
            LedgerRequest::Failure(peer_ip, failure) => {
                self.add_failure(peer_ip, failure).await;
            }
            LedgerRequest::Heartbeat(prover_router) => {
                // Update for sync nodes.
                self.update_sync_nodes().await;
                // Update the ledger.
                self.update_ledger(&prover_router).await;
                // Update the status of the ledger.
                self.update_status().await;
                // Remove expired block requests.
                self.remove_expired_block_requests().await;
                // Remove expired failures.
                self.remove_expired_failures().await;
                // Disconnect from peers with frequent failures.
                self.disconnect_from_failing_peers().await;
                // Update the block requests.
                self.update_block_requests().await;

                debug!(
                    "Status Report (type = {}, status = {}, block_height = {}, cumulative_weight = {}, block_requests = {}, connected_peers = {})",
                    E::NODE_TYPE,
                    self.status,
                    self.canon.latest_block_height(),
                    self.canon.latest_cumulative_weight(),
                    self.number_of_block_requests().await,
                    self.peers_state.read().await.len()
                );
            }
            LedgerRequest::Pong(peer_ip, node_type, status, is_fork, block_locators) => {
                // Ensure the peer has been initialized in the ledger.
                self.initialize_peer(peer_ip).await;
                // Process the pong.
                self.update_peer(peer_ip, node_type, status, is_fork, block_locators).await;
            }
            LedgerRequest::UnconfirmedBlock(peer_ip, block, prover_router) => {
                // Ensure the node is not peering.
                if !self.status.is_peering() {
                    // Process the unconfirmed block.
                    self.add_block(block.clone(), &prover_router).await;
                    // Propagate the unconfirmed block to the connected peers.
                    let message = Message::UnconfirmedBlock(block.height(), block.hash(), Data::Object(block));
                    let request = PeersRequest::MessagePropagate(peer_ip, message);
                    if let Err(error) = self.peers_router.send(request).await {
                        warn!("[UnconfirmedBlock] {}", error);
                    }
                }
            }
        }
    }

    ///
    /// Disconnects the given peer from the ledger.
    ///
    async fn disconnect(&self, peer_ip: SocketAddr, message: &str) {
        info!("Disconnecting from {} ({})", peer_ip, message);
        // Remove all entries of the peer from the ledger.
        self.remove_peer(&peer_ip).await;
        // Update the status of the ledger.
        self.update_status().await;
        // Send a `Disconnect` message to the peer.
        if let Err(error) = self
            .peers_router
            .send(PeersRequest::MessageSend(peer_ip, Message::Disconnect))
            .await
        {
            warn!("[Disconnect] {}", error);
        }
        // Route a `PeerDisconnected` to the peers.
        if let Err(error) = self.peers_router.send(PeersRequest::PeerDisconnected(peer_ip)).await {
            warn!("[PeerDisconnected] {}", error);
        }
    }

    ///
    /// Disconnects and restricts the given peer from the ledger.
    ///
    async fn disconnect_and_restrict(&self, peer_ip: SocketAddr, message: &str) {
        info!("Disconnecting and restricting {} ({})", peer_ip, message);
        // Remove all entries of the peer from the ledger.
        self.remove_peer(&peer_ip).await;
        // Update the status of the ledger.
        self.update_status().await;
        // Send a `Disconnect` message to the peer.
        if let Err(error) = self
            .peers_router
            .send(PeersRequest::MessageSend(peer_ip, Message::Disconnect))
            .await
        {
            warn!("[Disconnect] {}", error);
        }
        // Route a `PeerRestricted` to the peers.
        if let Err(error) = self.peers_router.send(PeersRequest::PeerRestricted(peer_ip)).await {
            warn!("[PeerRestricted] {}", error);
        }
    }

    ///
    /// Performs a heartbeat update for the sync nodes.
    ///
    async fn update_sync_nodes(&self) {
        if E::NODE_TYPE == NodeType::Sync {
            // Lock peers_state for further processing.
            let peers_state = self.peers_state.read().await;

            // Retrieve the latest cumulative weight of this ledger.
            let latest_cumulative_weight = self.canon.latest_cumulative_weight();

            // Initialize a list of peers to disconnect from.
            let mut peer_ips_to_disconnect = Vec::with_capacity(peers_state.len());

            // Check if any of the peers are ahead and have a larger block height.
            for (peer_ip, peer_state) in peers_state.iter() {
                if let Some((node_type, status, Some(_), block_height, block_locators)) = peer_state {
                    // Retrieve the cumulative weight, defaulting to the block height if it does not exist.
                    let cumulative_weight = match block_locators.get_cumulative_weight(*block_height) {
                        Some(cumulative_weight) => cumulative_weight,
                        None => *block_height as u128,
                    };

                    // If the peer is not a sync node and is syncing, and the peer is ahead, proceed to disconnect.
                    if *node_type != NodeType::Sync && *status == State::Syncing && cumulative_weight > latest_cumulative_weight {
                        // Append the peer to the list of disconnects.
                        peer_ips_to_disconnect.push(*peer_ip);
                    }
                }
            }

            // Release the lock over peers_state.
            drop(peers_state);

            trace!("Found {} peers to disconnect", peer_ips_to_disconnect.len());

            // Proceed to disconnect and restrict these peers.
            for peer_ip in peer_ips_to_disconnect {
                self.disconnect_and_restrict(peer_ip, "peer has synced").await;
            }
        }
    }

    ///
    /// Attempt to fast-forward the ledger with unconfirmed blocks.
    ///
    async fn update_ledger(&self, prover_router: &ProverRouter<N>) {
        // Check for candidate blocks to fast forward the ledger.
        let mut block_hash = self.canon.latest_block_hash();
        let unconfirmed_blocks_snapshot = self.unconfirmed_blocks.read().await.clone();
        while let Some(unconfirmed_block) = unconfirmed_blocks_snapshot.get(&block_hash) {
            // Attempt to add the unconfirmed block.
            match self.add_block(unconfirmed_block.clone(), prover_router).await {
                // Upon success, update the block hash iterator.
                true => block_hash = unconfirmed_block.hash(),
                false => break,
            }
        }

        // If the timestamp of the last block increment has surpassed the preset limit,
        // the ledger is likely syncing from invalid state, and should revert by one block.
        if self.status.is_syncing()
            && self.last_block_update_timestamp.read().await.elapsed() > 2 * Duration::from_secs(E::RADIO_SILENCE_IN_SECS)
        {
            // Acquire the lock for block requests.
            let _block_request_lock = self.block_requests_lock.lock().await;

            trace!("Ledger state has become stale, clearing queue and reverting by one block");
            *self.unconfirmed_blocks.write().await = Default::default();

            // Reset the memory pool of its transactions.
            if let Err(error) = prover_router.send(ProverRequest::MemoryPoolClear(None)).await {
                error!("[MemoryPoolClear]: {}", error);
            }

            self.block_requests
                .write()
                .await
                .values_mut()
                .for_each(|requests| *requests = Default::default());
            self.revert_to_block_height(self.canon.latest_block_height().saturating_sub(1))
                .await;
        }
    }

    ///
    /// Updates the status of the ledger.
    ///
    async fn update_status(&self) {
        // Retrieve the status variable.
        let mut status = self.status.get();

        // If the node is shutting down, skip the update.
        if status == State::ShuttingDown {
            trace!("Ledger is shutting down");
            // Set the terminator bit to `true` to ensure it stops mining.
            self.terminator.store(true, Ordering::SeqCst);
            return;
        }
        // If there is an insufficient number of connected peers, set the status to `Peering`.
        else if self.peers_state.read().await.len() < E::MINIMUM_NUMBER_OF_PEERS {
            status = State::Peering;
        }
        // If the ledger is out of date, set the status to `Syncing`.
        else {
            // Update the status to `Ready` or `Mining`.
            status = match status {
                State::Mining => State::Mining,
                _ => State::Ready,
            };

            // Retrieve the latest cumulative weight of this node.
            let latest_cumulative_weight = self.canon.latest_cumulative_weight();
            // Iterate through the connected peers, to determine if the ledger state is out of date.
            for (_, peer_state) in self.peers_state.read().await.iter() {
                if let Some((_, _, Some(_), block_height, block_locators)) = peer_state {
                    // Retrieve the cumulative weight, defaulting to the block height if it does not exist.
                    let cumulative_weight = match block_locators.get_cumulative_weight(*block_height) {
                        Some(cumulative_weight) => cumulative_weight,
                        None => *block_height as u128,
                    };
                    // If the cumulative weight is greater than MAXIMUM_LINEAR_BLOCK_LOCATORS, set the status to `Syncing`.
                    if cumulative_weight.saturating_sub(latest_cumulative_weight) > MAXIMUM_LINEAR_BLOCK_LOCATORS as u128 {
                        // Set the status to `Syncing`.
                        status = State::Syncing;
                        break;
                    }
                }
            }
        }

        // If the node is `Peering` or `Syncing`, it should not be mining.
        if status == State::Peering || status == State::Syncing {
            // Set the terminator bit to `true` to ensure it does not mine.
            self.terminator.store(true, Ordering::SeqCst);
        } else {
            // Set the terminator bit to `false` to ensure it is allowed to mine.
            self.terminator.store(false, Ordering::SeqCst);
        }

        // Update the ledger to the determined status.
        self.status.update(status);
    }

    ///
    /// Adds the given block:
    ///     1) as the next block in the ledger if the block height increments by one, or
    ///     2) to the pending queue for later use.
    ///
    /// Returns `true` if the given block is successfully added to the *canon* chain.
    ///
    async fn add_block(&self, unconfirmed_block: Block<N>, prover_router: &ProverRouter<N>) -> bool {
        // Retrieve the unconfirmed block height.
        let unconfirmed_block_height = unconfirmed_block.height();
        // Retrieve the unconfirmed block hash.
        let unconfirmed_block_hash = unconfirmed_block.hash();
        // Retrieve the unconfirmed previous block hash.
        let unconfirmed_previous_block_hash = unconfirmed_block.previous_block_hash();

        // Ensure the given block is new.
        if let Ok(true) = self.canon.contains_block_hash(&unconfirmed_block_hash) {
            trace!(
                "Canonical chain already contains block {} ({})",
                unconfirmed_block_height,
                unconfirmed_block_hash
            );
        } else if unconfirmed_block_height == self.canon.latest_block_height() + 1
            && unconfirmed_previous_block_hash == self.canon.latest_block_hash()
        {
            // Acquire the lock for block requests.
            let _block_requests_lock = self.block_requests_lock.lock().await;
            // Acquire the lock for the canon chain.
            let _canon_lock = self.canon_lock.lock().await;

            // Ensure the block height is not part of a block request on a fork.
            let mut is_block_on_fork = false;
            'outer: for requests in self.block_requests.read().await.values() {
                for request in requests.keys() {
                    // If the unconfirmed block conflicts with a requested block on a fork, skip.
                    if request.block_height == unconfirmed_block_height {
                        if let Some(requested_block_hash) = request.block_hash {
                            if unconfirmed_block.hash() != requested_block_hash {
                                is_block_on_fork = true;
                                break 'outer;
                            }
                        }
                    }
                }
            }

            // If the unconfirmed block is not on a fork, attempt to add it as the next block.
            match is_block_on_fork {
                // Filter out the undesirable unconfirmed blocks, if it exists.
                true => self.unconfirmed_blocks.write().await.remove(&unconfirmed_previous_block_hash),
                // Attempt to add the unconfirmed block as the next block in the canonical chain.
                false => match self.canon.add_next_block(&unconfirmed_block) {
                    Ok(()) => {
                        info!(
                            "Ledger successfully advanced to block {} ({})",
                            self.canon.latest_block_height(),
                            self.canon.latest_block_hash()
                        );

                        // Update the timestamp of the last block increment.
                        *self.last_block_update_timestamp.write().await = Instant::now();
                        // Set the terminator bit to `true` to ensure the miner updates state.
                        self.terminator.store(true, Ordering::SeqCst);
                        // On success, filter the unconfirmed blocks of this block, if it exists.
                        self.unconfirmed_blocks.write().await.remove(&unconfirmed_previous_block_hash);

                        // On success, filter the memory pool of its transactions, if they exist.
                        if let Err(error) = prover_router.send(ProverRequest::MemoryPoolClear(Some(unconfirmed_block))).await {
                            error!("[MemoryPoolClear]: {}", error);
                        }

                        return true;
                    }
                    Err(error) => warn!("{}", error),
                },
            }
        } else {
            // Add the block to the unconfirmed blocks.
            if self
                .unconfirmed_blocks
                .write()
                .await
                .insert(unconfirmed_previous_block_hash, unconfirmed_block)
            {
                trace!("Added unconfirmed block {} to the pending queue", unconfirmed_block_height);
            } else {
                trace!(
                    "Pending queue already contains unconfirmed block {} ({})",
                    unconfirmed_block_height,
                    unconfirmed_block_hash
                );
            }
        }
        false
    }

    ///
    /// Reverts the ledger state back to height `block_height`, returning `true` on success.
    ///
    async fn revert_to_block_height(&self, block_height: u32) -> bool {
        // Acquire the lock for the canon chain.
        let _canon_lock = self.canon_lock.lock().await;

        match self.canon.revert_to_block_height(block_height) {
            Ok(removed_blocks) => {
                info!("Ledger successfully reverted to block {}", self.canon.latest_block_height());

                // Update the last block update timestamp.
                *self.last_block_update_timestamp.write().await = Instant::now();
                // Set the terminator bit to `true` to ensure the miner resets state.
                self.terminator.store(true, Ordering::SeqCst);

                // Lock unconfirmed_blocks for further processing.
                let mut unconfirmed_blocks = self.unconfirmed_blocks.write().await;

                // Ensure the removed blocks are not in the unconfirmed blocks.
                for removed_block in removed_blocks {
                    unconfirmed_blocks.remove(&removed_block.previous_block_hash());
                }
                true
            }
            Err(error) => {
                warn!("{}", error);

                // Set the terminator bit to `true` to ensure the miner resets state.
                self.terminator.store(true, Ordering::SeqCst);
                // Reset the unconfirmed blocks.
                *self.unconfirmed_blocks.write().await = Default::default();

                false
            }
        }
    }

    ///
    /// Adds an entry for the given peer IP to every data structure in `State`.
    ///
    async fn initialize_peer(&self, peer_ip: SocketAddr) {
        // Since the peer state already existing is the most probable scenario,
        // use a read() first to avoid using write() if possible.
        let peer_state_exists = self.peers_state.read().await.contains_key(&peer_ip);

        if !peer_state_exists {
            self.peers_state.write().await.entry(peer_ip).or_insert(None);
            self.block_requests.write().await.entry(peer_ip).or_insert_with(Default::default);
            self.failures.write().await.entry(peer_ip).or_insert_with(Default::default);
        }
    }

    ///
    /// Removes the entry for the given peer IP from every data structure in `State`.
    ///
    async fn remove_peer(&self, peer_ip: &SocketAddr) {
        self.peers_state.write().await.remove(peer_ip);
        self.block_requests.write().await.remove(peer_ip);
        self.failures.write().await.remove(peer_ip);
    }

    ///
    /// Updates the state of the given peer.
    ///
    async fn update_peer(
        &self,
        peer_ip: SocketAddr,
        node_type: NodeType,
        status: State,
        is_fork: Option<bool>,
        block_locators: BlockLocators<N>,
    ) {
        // Ensure the list of block locators is not empty.
        if block_locators.is_empty() {
            self.add_failure(peer_ip, "Received a sync response with no block locators".to_string())
                .await;
        } else {
            // Ensure the peer provided well-formed block locators.
            match self.canon.check_block_locators(&block_locators) {
                Ok(is_valid) => {
                    if !is_valid {
                        warn!("Invalid block locators from {}", peer_ip);
                        self.add_failure(peer_ip, "Invalid block locators".to_string()).await;
                        return;
                    }
                }
                Err(error) => warn!("Error checking block locators: {}", error),
            };

            // Determine the common ancestor block height between this ledger and the peer.
            let mut common_ancestor = 0;
            // Determine the latest block height of the peer.
            let mut latest_block_height_of_peer = 0;

            // Verify the integrity of the block hashes sent by the peer.
            for (block_height, (block_hash, _)) in block_locators.iter() {
                // Ensure the block hash corresponds with the block height, if the block hash exists in this ledger.
                if let Ok(expected_block_height) = self.canon.get_block_height(block_hash) {
                    if expected_block_height != *block_height {
                        let error = format!("Invalid block height {} for block hash {}", expected_block_height, block_hash);
                        trace!("{}", error);
                        self.add_failure(peer_ip, error).await;
                        return;
                    } else {
                        // Update the common ancestor, as this block hash exists in this ledger.
                        if expected_block_height > common_ancestor {
                            common_ancestor = expected_block_height
                        }
                    }
                }

                // Update the latest block height of the peer.
                if *block_height > latest_block_height_of_peer {
                    latest_block_height_of_peer = *block_height;
                }
            }

            // If the given fork status is None, check if it can be updated.
            let is_fork = match is_fork {
                Some(is_fork) => Some(is_fork),
                None => match common_ancestor == latest_block_height_of_peer {
                    // If the common ancestor matches the latest block height of the peer,
                    // the peer is clearly on the same canonical chain as this node.
                    true => Some(false),
                    false => None,
                },
            };

            // If the given fork status is None, check if it can be updated.
            let is_fork = match is_fork {
                Some(is_fork) => Some(is_fork),
                None => match common_ancestor == self.canon.latest_block_height() {
                    // If the common ancestor matches the latest block height of this node,
                    // the peer is likely on the same canonical chain as this node.
                    true => Some(false),
                    false => None,
                },
            };

            let fork_status = match is_fork {
                Some(boolean) => format!("{}", boolean),
                None => "undecided".to_string(),
            };
            let cumulative_weight = match block_locators.get_cumulative_weight(latest_block_height_of_peer) {
                Some(weight) => format!("{}", weight),
                _ => "unknown".to_string(),
            };
            debug!(
                "Peer {} is at block {} (type = {}, status = {}, is_fork = {}, cumulative_weight = {}, common_ancestor = {})",
                peer_ip, latest_block_height_of_peer, node_type, status, fork_status, cumulative_weight, common_ancestor,
            );

            match self.peers_state.write().await.get_mut(&peer_ip) {
                Some(peer_state) => *peer_state = Some((node_type, status, is_fork, latest_block_height_of_peer, block_locators)),
                None => self.add_failure(peer_ip, format!("Missing ledger state for {}", peer_ip)).await,
            };
        }
    }

    async fn update_block_requests(&self) {
        // Ensure the ledger is not awaiting responses from outstanding block requests.
        if self.number_of_block_requests().await > 0 {
            return;
        }

        // Retrieve the latest block height and cumulative weight of this ledger.
        let latest_block_height = self.canon.latest_block_height();
        let latest_cumulative_weight = self.canon.latest_cumulative_weight();

        // Iterate through the peers to check if this node needs to catch up, and determine a peer to sync with.
        // Prioritize the sync nodes before regular peers.
        let mut maximum_block_height = latest_block_height;
        let mut maximum_cumulative_weight = latest_cumulative_weight;

        // Determine if the peers state has any sync nodes.
        let sync_nodes: HashSet<SocketAddr> = E::SYNC_NODES.iter().map(|ip| ip.parse().unwrap()).collect();

        // TODO: have nodes sync up to tip - 4096 with only sync nodes, then switch to syncing with the longest chain.
        let peers_contains_sync_node = false;
        // for ip in peers_state.keys() {
        //     peers_contains_sync_node |= sync_nodes.contains(ip);
        // }

        // Check if any of the peers are ahead and have a larger block height.
        let maximal_peer = find_maximal_peer(
            &*self.peers_state.read().await,
            &sync_nodes,
            peers_contains_sync_node,
            &mut maximum_block_height,
            &mut maximum_cumulative_weight,
        );

        // Case 1 - Ensure the peer has a heavier canonical chain than this ledger.
        // note: this check is duplicated in `handle_block_requests`, as it's super-fast and allows us
        // to not acquire the `_block_requests_lock`.
        if latest_cumulative_weight >= maximum_cumulative_weight {
            return;
        }

        // Acquire the lock for block requests.
        let _block_requests_lock = self.block_requests_lock.lock().await;

        // Case 2 - Proceed to send block requests, as the peer is ahead of this ledger.
        if let Some((peer_ip, is_fork, maximum_block_locators)) = maximal_peer {
            // Determine the common ancestor block height between this ledger and the peer
            // and the first locator (smallest height) that does not exist in this ledger.
            let (maximum_common_ancestor, first_deviating_locator) = match verify_block_hashes(&self.canon, &maximum_block_locators) {
                Ok(ret) => ret,
                Err(error) => {
                    trace!("{}", error);
                    self.add_failure(peer_ip, error).await;
                    return;
                }
            };

            let update_result = handle_block_requests::<E, N>(
                latest_block_height,
                latest_cumulative_weight,
                peer_ip,
                is_fork,
                maximum_block_height,
                maximum_cumulative_weight,
                maximum_common_ancestor,
                first_deviating_locator,
            );

            if let BlockRequestUpdate::AbortAndDisconnect(ref reason) = update_result {
                self.disconnect(peer_ip, reason).await;
                return;
            }

<<<<<<< HEAD
            if let BlockRequestUpdate::Abort = update_result {
                return;
            }

            let (start_block_height, end_block_height, ledger_needs_reverting) = if let BlockRequestUpdate::Success(success) = update_result
            {
                (success.start_block_height, success.end_block_height, success.ledger_needs_reverting)
            } else {
                unreachable!(); // safe, Abort and AbortAndDisconnect return early
            };
=======
            // Determine the latest common ancestor, and whether the ledger is on a fork & needs to revert.
            let (latest_common_ancestor, ledger_is_on_fork) =
                // Case 2(b) - This ledger is not a fork of the peer, it is on the same canon chain.
                if !is_fork {
                    // Continue to sync from the latest block height of this ledger, if the peer is honest.
                    match first_deviating_locator.is_none() {
                        true => (maximum_common_ancestor, false),
                        false => (latest_block_height, false),
                    }
                }
                // Case 2(c) - This ledger is on a fork of the peer.
                else {
                    // Case 2(c)(a) - If the common ancestor is within the fork range of this ledger, proceed to switch to the fork.
                    if latest_block_height.saturating_sub(maximum_common_ancestor) <= E::MAXIMUM_FORK_DEPTH {
                        info!("Discovered a canonical chain from {} with common ancestor {} and cumulative weight {}", peer_ip, maximum_common_ancestor, maximum_cumulative_weight);
                        // If the latest block is the same as the maximum common ancestor, do not revert.
                        (maximum_common_ancestor, latest_block_height != maximum_common_ancestor)
                    }
                    // Case 2(c)(b) - If the common ancestor is NOT within `MAXIMUM_FORK_DEPTH`.
                    else if let Some(first_deviating_locator) = first_deviating_locator {
                        // Case 2(c)(b)(a) - Check if the real common ancestor is NOT within `MAXIMUM_FORK_DEPTH`.
                        // If this peer is outside of the fork range of this ledger, proceed to disconnect from the peer.
                        if latest_block_height.saturating_sub(first_deviating_locator) >= E::MAXIMUM_FORK_DEPTH {
                            debug!("Peer {} has exceeded the permitted fork range of the protocol, disconnecting", peer_ip);
                            self.disconnect(peer_ip, "exceeded fork range").await;
                            return;
                        }
                        // Case 2(c)(b)(b) - You don't know if your real common ancestor is within `MAXIMUM_FORK_DEPTH`.
                        // Revert to the common ancestor anyways.
                        else {
                            info!("Discovered a potentially better canonical chain from {} with common ancestor {} and cumulative weight {}", peer_ip, maximum_common_ancestor, maximum_cumulative_weight);
                            (maximum_common_ancestor, true)
                        }
                    }
                    // The first deviating locator does not exist; abort.
                    else {
                        warn!("Peer {} is missing first deviating locator", peer_ip);
                        return;
                    }
                };
>>>>>>> 21447416

            // Revert the ledger, if it is on a fork.
            if ledger_is_on_fork {
                // If the revert operation fails, abort.
                if !self.revert_to_block_height(maximum_common_ancestor).await {
                    warn!("Ledger failed to revert to block {}", maximum_common_ancestor);
                    return;
                }
            }

            debug!("Requesting blocks {} to {} from {}", start_block_height, end_block_height, peer_ip);

            // Send a `BlockRequest` message to the peer.
            let request = PeersRequest::MessageSend(peer_ip, Message::BlockRequest(start_block_height, end_block_height));
            if let Err(error) = self.peers_router.send(request).await {
                warn!("[BlockRequest] {}", error);
                return;
            }

            // Filter out any pre-existing block requests for the peer.
            let mut missing_block_requests = false;
            let mut new_block_heights = Vec::new();
            if let Some(block_requests) = self.block_requests.read().await.get(&peer_ip) {
                for block_height in start_block_height..=end_block_height {
                    if !block_requests.contains_key(&block_height.into()) {
                        new_block_heights.push(block_height);
                    }
                }
            } else {
                self.add_failure(peer_ip, format!("Missing block requests for {}", peer_ip)).await;
                missing_block_requests = true;
            }

            if !missing_block_requests && !new_block_heights.is_empty() {
                // Log each block request to ensure the peer responds with all requested blocks.
                if let Some(locked_block_requests) = self.block_requests.write().await.get_mut(&peer_ip) {
                    for block_height in new_block_heights {
                        // If the ledger is on a fork and was reverted, include the expected new block hash for the fork.
                        match ledger_is_on_fork {
                            true => {
                                self.add_block_request(
                                    peer_ip,
                                    block_height,
                                    maximum_block_locators.get_block_hash(block_height),
                                    locked_block_requests,
                                )
                                .await
                            }
                            false => self.add_block_request(peer_ip, block_height, None, locked_block_requests).await,
                        };
                    }
                }
            }

            // TODO (howardwu): TEMPORARY - Evaluate the merits of this experiment after seeing the results.
            // If the node is a sync node and the node is currently syncing,
            // reduce the number of connections down to the minimum threshold,
            // to improve the speed with which the node syncs back to tip.
            if E::NODE_TYPE == NodeType::Sync && self.status.is_syncing() {
                debug!("Temporarily reducing the number of connected peers to sync");

                // Lock peers_state for further processing.
                let peers_state = self.peers_state.read().await;

                // Determine the peers to disconnect from.
                // Attention - We are reducing this to the `MINIMUM_NUMBER_OF_PEERS`, *not* `MAXIMUM_NUMBER_OF_PEERS`.
                let num_excess_peers = peers_state.len().saturating_sub(E::MINIMUM_NUMBER_OF_PEERS);
                let peer_ips_to_disconnect = peers_state
                    .iter()
                    .filter(|(&ip, _)| ip != peer_ip)
                    .take(num_excess_peers)
                    .map(|(&ip, _)| ip)
                    .collect::<Vec<SocketAddr>>();

                // Release the lock over peers_state.
                drop(peers_state);

                trace!("Found {} peers to temporarily disconnect", peer_ips_to_disconnect.len());

                // Proceed to disconnect and restrict these peers.
                for peer_ip in peer_ips_to_disconnect {
                    self.disconnect_and_restrict(peer_ip, "disconnecting to sync").await;
                }
            }
        }
    }

    ///
    /// Returns the number of outstanding block requests.
    ///
    async fn number_of_block_requests(&self) -> usize {
        self.block_requests.read().await.values().map(|r| r.len()).sum()
    }

    ///
    /// Adds a block request for the given block height to the specified peer.
    ///
    async fn add_block_request(
        &self,
        peer_ip: SocketAddr,
        block_height: u32,
        block_hash: Option<N::BlockHash>,
        locked_block_requests: &mut HashMap<BlockRequest<N>, i64>,
    ) {
        match locked_block_requests.insert((block_height, block_hash).into(), Utc::now().timestamp()) {
            None => debug!("Requesting block {} from {}", block_height, peer_ip),
            Some(_old_request) => self.add_failure(peer_ip, format!("Duplicate block request for {}", peer_ip)).await,
        }
    }

    ///
    /// Returns `true` if the block request for the given block height to the specified peer exists.
    ///
    async fn contains_block_request(&self, peer_ip: SocketAddr, block_height: u32) -> bool {
        match self.block_requests.read().await.get(&peer_ip) {
            Some(requests) => requests.contains_key(&block_height.into()),
            None => false,
        }
    }

    ///
    /// Removes a block request for the given block height to the specified peer.
    /// On success, returns `true`, otherwise returns `false`.
    ///
    async fn remove_block_request(&self, peer_ip: SocketAddr, block_height: u32) -> bool {
        // Ensure the block height corresponds to a requested block.
        if !self.contains_block_request(peer_ip, block_height).await {
            self.add_failure(peer_ip, "Received an invalid block response".to_string()).await;
            false
        } else {
            if let Some(requests) = self.block_requests.write().await.get_mut(&peer_ip) {
                let is_success = requests.remove(&block_height.into()).is_some();
                match is_success {
                    true => return true,
                    false => {
                        self.add_failure(peer_ip, format!("Non-existent block request from {}", peer_ip))
                            .await
                    }
                }
            }
            false
        }
    }

    ///
    /// Removes block requests that have expired.
    ///
    async fn remove_expired_block_requests(&self) {
        // Clear all block requests that have lived longer than `E::RADIO_SILENCE_IN_SECS`.
        let now = Utc::now().timestamp();
        self.block_requests.write().await.iter_mut().for_each(|(_peer, block_requests)| {
            block_requests.retain(|_, time_of_request| now.saturating_sub(*time_of_request) < E::RADIO_SILENCE_IN_SECS as i64)
        });
    }

    ///
    /// Adds the given failure message to the specified peer IP.
    ///
    async fn add_failure(&self, peer_ip: SocketAddr, failure: String) {
        trace!("Adding failure for {}: {}", peer_ip, failure);
        match self.failures.write().await.get_mut(&peer_ip) {
            Some(failures) => failures.push((failure, Utc::now().timestamp())),
            None => error!("Missing failure entry for {}", peer_ip),
        };
    }

    ///
    /// Removes failures that have expired.
    ///
    async fn remove_expired_failures(&self) {
        // Clear all failures that have lived longer than `E::FAILURE_EXPIRY_TIME_IN_SECS`.
        let now = Utc::now().timestamp();
        self.failures.write().await.iter_mut().for_each(|(_, failures)| {
            failures.retain(|(_, time_of_fail)| now.saturating_sub(*time_of_fail) < E::FAILURE_EXPIRY_TIME_IN_SECS as i64)
        });
    }

    ///
    /// Disconnects from connected peers who exhibit frequent failures.
    ///
    async fn disconnect_from_failing_peers(&self) {
        let peers_to_disconnect = self
            .failures
            .read()
            .await
            .iter()
            .filter(|(_, failures)| failures.len() > E::MAXIMUM_NUMBER_OF_FAILURES)
            .map(|(peer_ip, _)| *peer_ip)
            .collect::<Vec<_>>();

        for peer_ip in peers_to_disconnect {
            self.disconnect(peer_ip, "exceeded failure limit").await;
        }
    }
}<|MERGE_RESOLUTION|>--- conflicted
+++ resolved
@@ -808,18 +808,17 @@
             &mut maximum_cumulative_weight,
         );
 
-        // Case 1 - Ensure the peer has a heavier canonical chain than this ledger.
-        // note: this check is duplicated in `handle_block_requests`, as it's super-fast and allows us
-        // to not acquire the `_block_requests_lock`.
-        if latest_cumulative_weight >= maximum_cumulative_weight {
-            return;
-        }
-
-        // Acquire the lock for block requests.
-        let _block_requests_lock = self.block_requests_lock.lock().await;
-
-        // Case 2 - Proceed to send block requests, as the peer is ahead of this ledger.
         if let Some((peer_ip, is_fork, maximum_block_locators)) = maximal_peer {
+            // Case 1 - Ensure the peer has a heavier canonical chain than this ledger.
+            // Note: this check is duplicated in `handle_block_requests`, as it is fast and allows us
+            // to skip acquiring `_block_requests_lock`.
+            if latest_cumulative_weight >= maximum_cumulative_weight {
+                return;
+            }
+
+            // Acquire the lock for block requests.
+            let _block_requests_lock = self.block_requests_lock.lock().await;
+
             // Determine the common ancestor block height between this ledger and the peer
             // and the first locator (smallest height) that does not exist in this ledger.
             let (maximum_common_ancestor, first_deviating_locator) = match verify_block_hashes(&self.canon, &maximum_block_locators) {
@@ -831,7 +830,8 @@
                 }
             };
 
-            let update_result = handle_block_requests::<E, N>(
+            // Case 2 - Prepare to send block requests, as the peer is ahead of this ledger.
+            let (start_block_height, end_block_height, ledger_is_on_fork) = match handle_block_requests::<E, N>(
                 latest_block_height,
                 latest_cumulative_weight,
                 peer_ip,
@@ -840,79 +840,30 @@
                 maximum_cumulative_weight,
                 maximum_common_ancestor,
                 first_deviating_locator,
-            );
-
-            if let BlockRequestUpdate::AbortAndDisconnect(ref reason) = update_result {
-                self.disconnect(peer_ip, reason).await;
-                return;
-            }
-
-<<<<<<< HEAD
-            if let BlockRequestUpdate::Abort = update_result {
-                return;
-            }
-
-            let (start_block_height, end_block_height, ledger_needs_reverting) = if let BlockRequestUpdate::Success(success) = update_result
-            {
-                (success.start_block_height, success.end_block_height, success.ledger_needs_reverting)
-            } else {
-                unreachable!(); // safe, Abort and AbortAndDisconnect return early
-            };
-=======
-            // Determine the latest common ancestor, and whether the ledger is on a fork & needs to revert.
-            let (latest_common_ancestor, ledger_is_on_fork) =
-                // Case 2(b) - This ledger is not a fork of the peer, it is on the same canon chain.
-                if !is_fork {
-                    // Continue to sync from the latest block height of this ledger, if the peer is honest.
-                    match first_deviating_locator.is_none() {
-                        true => (maximum_common_ancestor, false),
-                        false => (latest_block_height, false),
-                    }
-                }
-                // Case 2(c) - This ledger is on a fork of the peer.
-                else {
-                    // Case 2(c)(a) - If the common ancestor is within the fork range of this ledger, proceed to switch to the fork.
-                    if latest_block_height.saturating_sub(maximum_common_ancestor) <= E::MAXIMUM_FORK_DEPTH {
-                        info!("Discovered a canonical chain from {} with common ancestor {} and cumulative weight {}", peer_ip, maximum_common_ancestor, maximum_cumulative_weight);
-                        // If the latest block is the same as the maximum common ancestor, do not revert.
-                        (maximum_common_ancestor, latest_block_height != maximum_common_ancestor)
-                    }
-                    // Case 2(c)(b) - If the common ancestor is NOT within `MAXIMUM_FORK_DEPTH`.
-                    else if let Some(first_deviating_locator) = first_deviating_locator {
-                        // Case 2(c)(b)(a) - Check if the real common ancestor is NOT within `MAXIMUM_FORK_DEPTH`.
-                        // If this peer is outside of the fork range of this ledger, proceed to disconnect from the peer.
-                        if latest_block_height.saturating_sub(first_deviating_locator) >= E::MAXIMUM_FORK_DEPTH {
-                            debug!("Peer {} has exceeded the permitted fork range of the protocol, disconnecting", peer_ip);
-                            self.disconnect(peer_ip, "exceeded fork range").await;
+            ) {
+                // Abort from the block request update.
+                BlockRequestHandler::Abort => return,
+                // Disconnect from the peer if it is misbehaving and proceed to abort.
+                BlockRequestHandler::AbortAndDisconnect(ref reason) => {
+                    self.disconnect(peer_ip, reason).await;
+                    return;
+                }
+                // Proceed to send block requests to a connected peer, if the ledger is out of date.
+                BlockRequestHandler::Success(success) => {
+                    // Revert the ledger, if it is on a fork.
+                    if success.ledger_is_on_fork {
+                        // If the revert operation fails, abort.
+                        if !self.revert_to_block_height(maximum_common_ancestor).await {
+                            warn!("Ledger failed to revert to block {}", maximum_common_ancestor);
                             return;
                         }
-                        // Case 2(c)(b)(b) - You don't know if your real common ancestor is within `MAXIMUM_FORK_DEPTH`.
-                        // Revert to the common ancestor anyways.
-                        else {
-                            info!("Discovered a potentially better canonical chain from {} with common ancestor {} and cumulative weight {}", peer_ip, maximum_common_ancestor, maximum_cumulative_weight);
-                            (maximum_common_ancestor, true)
-                        }
-                    }
-                    // The first deviating locator does not exist; abort.
-                    else {
-                        warn!("Peer {} is missing first deviating locator", peer_ip);
-                        return;
-                    }
-                };
->>>>>>> 21447416
-
-            // Revert the ledger, if it is on a fork.
-            if ledger_is_on_fork {
-                // If the revert operation fails, abort.
-                if !self.revert_to_block_height(maximum_common_ancestor).await {
-                    warn!("Ledger failed to revert to block {}", maximum_common_ancestor);
-                    return;
-                }
-            }
-
+                    }
+                    (success.start_block_height, success.end_block_height, success.ledger_is_on_fork)
+                }
+            };
+
+            // Send a `BlockRequest` message to the peer.
             debug!("Requesting blocks {} to {} from {}", start_block_height, end_block_height, peer_ip);
-
-            // Send a `BlockRequest` message to the peer.
             let request = PeersRequest::MessageSend(peer_ip, Message::BlockRequest(start_block_height, end_block_height));
             if let Err(error) = self.peers_router.send(request).await {
                 warn!("[BlockRequest] {}", error);

--- conflicted
+++ resolved
@@ -121,13 +121,16 @@
 
         Ok(plaintext)
     }
-<<<<<<< HEAD
 
     fn parameters(&self) -> &Self::Parameters {
         &self.parameters
     }
-=======
->>>>>>> 17681836
+}
+
+impl<G: Group + ProjectiveCurve> From<G> for GroupEncryption<G> {
+    fn from(parameters: G) -> Self {
+        Self { parameters }
+    }
 }
 
 impl<G: Group + ProjectiveCurve> From<G> for GroupEncryption<G> {

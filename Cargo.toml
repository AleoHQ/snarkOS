[package]
name = "snarkos"
version = "2.2.7"
authors = [ "The Aleo Team <hello@aleo.org>" ]
description = "A decentralized operating system"
homepage = "https://aleo.org"
repository = "https://github.com/AleoHQ/snarkOS"
keywords = [
  "aleo",
  "cryptography",
  "blockchain",
  "decentralized",
  "zero-knowledge"
]
categories = [ "cryptography", "operating-systems" ]
license = "Apache-2.0"
edition = "2021"
rust-version = "1.74.1"

[workspace]
members = [
  "account",
  "cli",
  "display",
  "node",
  "node/bft",
  "node/bft/events",
  "node/bft/ledger-service",
  "node/bft/storage-service",
  "node/cdn",
  "node/consensus",
  "node/metrics",
  "node/rest",
  "node/router",
  "node/router/messages",
  "node/sync",
  "node/sync/communication-service",
  "node/sync/locators",
  "node/tcp",
  ".integration"
]

[workspace.dependencies.aleo-std]
version = "=0.1.24"
default-features = false

[workspace.dependencies.snarkvm]
git = "https://github.com/AleoHQ/snarkVM.git"
<<<<<<< HEAD
rev = "b08c6fc"
=======
rev = "0987894"
>>>>>>> ef983440
#version = "=0.16.18"
features = [ "circuit", "console", "rocks" ]

[[bin]]
name = "snarkos"
path = "snarkos/main.rs"

[features]
jemalloc = [ "tikv-jemallocator" ]
metrics = [ "snarkos-node-metrics", "snarkos-node/metrics" ]

[dependencies.anyhow]
version = "1.0.79"

[dependencies.clap]
version = "4.4"
features = [ "derive" ]

[dependencies.crossterm]
version = "0.27.0"

[dependencies.once_cell]
version = "1"

[dependencies.snarkos-account]
path = "./account"
version = "=2.2.7"

[dependencies.snarkos-cli]
path = "./cli"
version = "=2.2.7"

[dependencies.snarkos-display]
path = "./display"
version = "=2.2.7"

[dependencies.snarkos-node]
path = "./node"
version = "=2.2.7"

[dependencies.snarkos-node-bft]
path = "./node/bft"
version = "=2.2.7"

[dependencies.snarkos-node-cdn]
path = "./node/cdn"
version = "=2.2.7"

[dependencies.snarkos-node-consensus]
path = "./node/consensus"
version = "=2.2.7"

[dependencies.snarkos-node-metrics]
path = "./node/metrics"
version = "=2.2.7"
optional = true

[dependencies.snarkos-node-rest]
path = "./node/rest"
version = "=2.2.7"

[dependencies.snarkos-node-router]
path = "./node/router"
version = "=2.2.7"

[dependencies.snarkos-node-sync]
path = "./node/sync"
version = "=2.2.7"

[dependencies.snarkos-node-tcp]
path = "./node/tcp"
version = "=2.2.7"

[dependencies.tikv-jemallocator]
version = "0.5"
optional = true

[dev-dependencies.rusty-hook]
version = "0.11.2"

[build-dependencies.walkdir]
version = "2"

[profile.release]
opt-level = 3
lto = "thin"
incremental = true

[profile.bench]
opt-level = 3
debug = false
rpath = false
lto = "thin"
incremental = true
debug-assertions = false

[profile.dev]
opt-level = 2
lto = "thin"
incremental = true

[profile.test]
opt-level = 2
lto = "thin"
incremental = true
debug = true
debug-assertions = true<|MERGE_RESOLUTION|>--- conflicted
+++ resolved
@@ -46,11 +46,7 @@
 
 [workspace.dependencies.snarkvm]
 git = "https://github.com/AleoHQ/snarkVM.git"
-<<<<<<< HEAD
-rev = "b08c6fc"
-=======
-rev = "0987894"
->>>>>>> ef983440
+rev = "97cb08d"
 #version = "=0.16.18"
 features = [ "circuit", "console", "rocks" ]
 

[package]
name = "snarkos"
version = "2.0.2"
authors = [ "The Aleo Team <hello@aleo.org>" ]
description = "A decentralized operating system"
homepage = "https://aleo.org"
repository = "https://github.com/AleoHQ/snarkOS"
keywords = [
    "aleo",
    "cryptography",
    "blockchain",
    "decentralized",
    "zero-knowledge"
]
categories = [ "cryptography", "operating-systems" ]
license = "GPL-3.0"
edition = "2021"

[workspace]
members = [
    "account",
    "cli",
    "display",
    "node",
    "node/cdn",
    "node/consensus",
    "node/ledger",
    "node/messages",
    "node/rest",
    "node/router",
    "node/store",
    "node/tcp",
    ".integration",
]

[[bin]]
name = "snarkos"
path = "snarkos/main.rs"

[workspace.dependencies.snarkvm]
# path = "../snarkvm"
<<<<<<< HEAD
git = "https://github.com/AleoHQ/snarkVM.git"
rev = "dafd8cc"
#version = "0.9.9"
features = ["circuit", "console", "cuda", "parallel"]
=======
#git = "https://github.com/AleoHQ/snarkVM.git"
#rev = "d27939f"
version = "0.9.10"
features = ["circuit", "console", "parallel"]
>>>>>>> 8f7f6d99

[dependencies.anyhow]
version = "1"

[dependencies.clap]
version = "3.2"
features = ["derive"]

[dependencies.snarkos-account]
path = "./account"

[dependencies.snarkos-cli]
path = "./cli"

[dependencies.snarkos-display]
path = "./display"

[dependencies.snarkos-node]
path = "./node"

[dependencies.snarkos-node-cdn]
path = "./node/cdn"

[dependencies.snarkos-node-consensus]
path = "./node/consensus"

[dependencies.snarkos-node-ledger]
path = "./node/ledger"

[dependencies.snarkos-node-messages]
path = "./node/messages"

[dependencies.snarkos-node-rest]
path = "./node/rest"

[dependencies.snarkos-node-router]
path = "./node/router"

[dependencies.snarkos-node-store]
path = "./node/store"

[dependencies.snarkos-node-tcp]
path = "./node/tcp"

[dev-dependencies.rusty-hook]
version = "0.11.2"

[build-dependencies.walkdir]
version = "2"

[profile.release]
opt-level = 3
lto = "thin"
incremental = true

[profile.bench]
opt-level = 3
debug = false
rpath = false
lto = "thin"
incremental = true
debug-assertions = false

[profile.dev]
opt-level = 2
lto = "thin"
incremental = true

[profile.test]
opt-level = 2
lto = "thin"
incremental = true
debug = true
debug-assertions = true<|MERGE_RESOLUTION|>--- conflicted
+++ resolved
@@ -39,17 +39,10 @@
 
 [workspace.dependencies.snarkvm]
 # path = "../snarkvm"
-<<<<<<< HEAD
-git = "https://github.com/AleoHQ/snarkVM.git"
-rev = "dafd8cc"
-#version = "0.9.9"
-features = ["circuit", "console", "cuda", "parallel"]
-=======
 #git = "https://github.com/AleoHQ/snarkVM.git"
 #rev = "d27939f"
 version = "0.9.10"
-features = ["circuit", "console", "parallel"]
->>>>>>> 8f7f6d99
+features = ["circuit", "console", "cuda", "parallel"]
 
 [dependencies.anyhow]
 version = "1"

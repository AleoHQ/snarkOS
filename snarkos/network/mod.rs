// Copyright (C) 2019-2022 Aleo Systems Inc.
// This file is part of the snarkOS library.

// The snarkOS library is free software: you can redistribute it and/or modify
// it under the terms of the GNU General Public License as published by
// the Free Software Foundation, either version 3 of the License, or
// (at your option) any later version.

// The snarkOS library is distributed in the hope that it will be useful,
// but WITHOUT ANY WARRANTY; without even the implied warranty of
// MERCHANTABILITY or FITNESS FOR A PARTICULAR PURPOSE. See the
// GNU General Public License for more details.

// You should have received a copy of the GNU General Public License
// along with the snarkOS library. If not, see <https://www.gnu.org/licenses/>.

mod message;
pub use message::*;

use crate::{
    environment::{helpers::NodeType, Environment},
    Ledger,
};

use snarkvm::prelude::*;

use futures::{SinkExt, StreamExt};
use std::{
    net::{IpAddr, SocketAddr},
    sync::Arc,
};
use tokio::{
    net::{TcpListener, TcpStream},
    sync::mpsc,
    task,
};
use tokio_util::codec::Framed;

pub type Sender<N> = mpsc::Sender<Message<N>>;
pub type Receiver<N> = mpsc::Receiver<Message<N>>;

pub struct Peer<N: Network> {
    ip: SocketAddr,
    outbound: Framed<TcpStream, MessageCodec<N>>,
    inbound: Receiver<N>,
}

impl<N: Network> Peer<N> {
    async fn new(stream: TcpStream, ledger: Arc<Ledger<N>>) -> io::Result<Self> {
        let outbound = Framed::new(stream, Default::default());
        let addr = outbound.get_ref().peer_addr()?;

        // Create a channel for this peer
        let (outbound_sender, inbound) = mpsc::channel(1024);

        // Send initial ping.
        if let Err(err) = outbound_sender.send(Message::<N>::Ping).await {
            warn!("Failed to send ping {} to {}", err, addr);
        }

        // Store the new peer.
        if ledger.peers().read().contains_key(&addr) {
            return Err(error(format!("Peer {} already exists", addr)));
        } else {
            ledger.peers().write().insert(addr, outbound_sender);
        }

        Ok(Self {
            ip: addr,
            outbound,
            inbound,
        })
    }
}

/// Create a message handler for each peer.
pub(crate) async fn handle_peer<N: Network, E: Environment>(
    stream: TcpStream,
    peer_ip: SocketAddr,
    ledger: Arc<Ledger<N>>,
) -> Result<(), Box<dyn std::error::Error>> {
    let mut peer = Peer::<N>::new(stream, ledger.clone()).await?;

    info!("Connected to peer: {:?}", peer_ip);

    // Process incoming messages until our stream is exhausted by a disconnect.
    loop {
        tokio::select! {
            // A message was received from a peer.
            Some(msg) = peer.inbound.recv() => {
                peer.outbound.send(msg).await?;
            }
            result = peer.outbound.next() => match result {
                // A message was received from the current user, we should
                // broadcast this message to the other users.
                Some(Ok(message)) => {
                    trace!("Received '{}' from {}", message.name(), peer.ip);

                    match message {
                        Message::Ping => {
                            let latest_height = ledger.ledger().read().latest_height();
                            let response = Message::<N>::Pong(latest_height);
                            peer.outbound.send(response).await?;
                        },
                        Message::Pong(height) => {
                            // TODO (raychu86): Handle syncs. Currently just asks for one new block at a time.
                            // If the peer is ahead, ask for next block.
                            let latest_height = ledger.ledger().read().latest_height();
                            if height > latest_height {
                                let request = Message::<N>::BlockRequest(latest_height + 1);
                                peer.outbound.send(request).await?;
                            }
                        },
                        Message::BlockRequest(height) => {
                            let latest_height = ledger.ledger().read().latest_height();
                            if height > latest_height {
                                trace!("Peer requested block {height}, which is greater than the current height {latest_height}");
                            } else {
                                let block = ledger.ledger().read().get_block(height)?;
                                let response = Message::BlockResponse(Data::Object(block));

                                peer.outbound.send(response).await?;
                            }
                        },
                        Message::BlockResponse(block_bytes) => {
                            // Perform deferred deserialization.
                            let block = block_bytes.deserialize().await?;

                            let block_height = block.height();
                            let block_hash = block.hash();

                            // Check if the block can be added to the ledger.
                            if block_height == ledger.ledger().read().latest_height() + 1 {
                                // Attempt to add the block to the ledger.
                                match ledger.add_next_block(block).await {
                                    Ok(_) => info!("Advanced to block {} ({})", block_height, block_hash),
                                    Err(err) => warn!("Failed to process block {} (height: {}): {:?}", block_hash, block_height, err)
                                };

                                // Send a ping.
                                peer.outbound.send(Message::<N>::Ping).await?;
                            } else {
                                trace!("Skipping block {} (height: {})", block_hash, block_height);
                            }
                        },
                        Message::TransactionBroadcast(transaction_bytes) => {
                            // Perform deferred deserialization.
                            let transaction = transaction_bytes.clone().deserialize().await?;

                            let transaction_id = transaction.id();

                            // Check that the transaction doesn't already exist in the ledger or mempool.
                            if let Ok(true) = ledger.ledger().read().contains_transaction_id(&transaction_id) {
                                // Attempt to insert the transaction into the mempool.
                                match ledger.add_to_memory_pool(transaction) {
                                    Ok(_) => {
                                        // Broadcast transaction to all peers except the sender.
                                        let peers = ledger.peers().read().clone();
                                        tokio::spawn(async move {
                                            for (_, sender) in peers.iter().filter(|(ip, _)| *ip != &peer.ip) {
                                                let _ = sender.send(Message::<N>::TransactionBroadcast(transaction_bytes.clone())).await;
                                            }
                                        });

                                    },
                                    Err(err) => {
                                        trace!(
                                            "Failed to add transaction {} to mempool: {:?}",
                                            transaction_id,
                                            err
                                        );
                                    }
                                }
                            }
                        },
                        Message::BlockBroadcast(block_bytes) => {
                            // Perform deferred deserialization.
                            let block = block_bytes.clone().deserialize().await?;

                            let block_height = block.height();
                            let block_hash = block.hash();

                            // Check if the block can be added to the ledger.
                            if block_height == ledger.ledger().read().latest_height() + 1 {
                                // Attempt to add the block to the ledger.
                                match ledger.add_next_block(block).await {
                                    Ok(_) => {
                                        info!("Advanced to block {} ({})", block_height, block_hash);

                                        // Broadcast block to all peers except the sender.
                                        let peers = ledger.peers().read().clone();
                                        tokio::spawn(async move {
                                            for (_, sender) in peers.iter().filter(|(ip, _)| *ip != &peer.ip) {
                                                let _ = sender.send(Message::<N>::BlockBroadcast(block_bytes.clone())).await;
                                            }
                                        });
                                    },
                                     Err(err) => {
                                        trace!(
                                            "Failed to process block {} (height: {}): {:?}",
                                            block_hash,
                                            block_height,
                                            err
                                        );
                                    }
                                };
                            } else {
                                trace!("Skipping block {} (height: {})", block_hash, block_height);
                            }
                        },
                        Message::CoinbasePuzzle(_) => {
                            if E::NODE_TYPE == NodeType::Validator || E::NODE_TYPE == NodeType::Beacon {
                                // TODO (raychu86): Verify the coinbase puzzle proof.

                                // TODO (raychu86): Add the coinbase puzzle to a mempool.
                            }
                        }
                    }
                }
                // An error occurred.
                Some(Err(e)) => {
                    warn!(
                        "an error occurred while processing messages for {}; error = {:?}",
                        peer.ip,
                        e
                    );
                }
                // The stream has been exhausted.
                None => {
                    // Remove the peer from the ledger.
                    debug!("Removing connection with peer {}", peer.ip);
                    ledger.peers().write().remove(&peer.ip);
                    return Ok(())},
            },
        }
    }
}

/// Handle connection listener for new peers.
<<<<<<< HEAD
pub async fn handle_listener<N: Network, E: Environment>(
    listener: TcpListener,
    ledger: Arc<Ledger<N>>,
) -> Result<(), Box<dyn std::error::Error>> {
=======
pub fn handle_listener<N: Network>(listener: TcpListener, ledger: Arc<Ledger<N>>) -> task::JoinHandle<()> {
>>>>>>> f8c0d955
    info!("Listening to connections at: {}", listener.local_addr().unwrap());

    tokio::spawn(async move {
        loop {
            let ledger_clone = ledger.clone();

            match listener.accept().await {
                // Process the inbound connection request.
                Ok((stream, peer_ip)) => {
                    tokio::spawn(async move {
                        if let Err(err) = handle_peer::<N, E>(stream, peer_ip, ledger_clone.clone()).await {
                            warn!("Error handling peer {}: {:?}", peer_ip, err);
                        }
                    });
                }
                Err(error) => warn!("Failed to accept a connection: {}", error),
            }
        }
    })
}

// TODO (raychu86): Handle this request via `Message::BlockRequest`. This is currently not done,
//  because the node has not established the leader as a peer.
/// Request the genesis block from the leader.
pub(super) async fn request_genesis_block<N: Network>(leader_ip: IpAddr) -> Result<Block<N>> {
    info!("Requesting genesis block from {}", leader_ip);
    let block_string = reqwest::get(format!("http://{leader_ip}/testnet3/block/0")).await?.text().await?;

    Block::from_str(&block_string)
}

/// Send a ping to all peers every 10 seconds.
pub fn send_pings<N: Network>(ledger: Arc<Ledger<N>>) -> task::JoinHandle<()> {
    tokio::spawn(async move {
        let mut interval = tokio::time::interval(time::Duration::from_secs(10));
        loop {
            interval.tick().await;

            let peers = ledger.peers().read().clone();

            for (addr, outbound) in peers.iter() {
                if let Err(err) = outbound.try_send(Message::<N>::Ping) {
                    warn!("Error sending ping {} to {}", err, addr);
                }
            }
        }
    })
}

/// Handle connection with the leader.
<<<<<<< HEAD
pub async fn connect_to_leader<N: Network, E: Environment>(
    leader_addr: SocketAddr,
    ledger: Arc<Ledger<N>>,
) -> Result<(), Box<dyn std::error::Error>> {
    tokio::spawn(async move {
        let mut interval = tokio::time::interval(time::Duration::from_secs(10));
        loop {
            let ledger_clone = ledger.clone();

            if !ledger_clone.peers().read().contains_key(&leader_addr) {
                trace!("Attempting to connect to peer {}", leader_addr);
                match TcpStream::connect(leader_addr).await {
=======
pub fn connect_to_leader<N: Network>(initial_peer: SocketAddr, ledger: Arc<Ledger<N>>) -> task::JoinHandle<()> {
    tokio::spawn(async move {
        let mut interval = tokio::time::interval(time::Duration::from_secs(10));
        loop {
            if !ledger.peers().read().contains_key(&initial_peer) {
                trace!("Attempting to connect to peer {}", initial_peer);
                match TcpStream::connect(initial_peer).await {
>>>>>>> f8c0d955
                    Ok(stream) => {
                        let ledger_clone = ledger.clone();
                        tokio::spawn(async move {
<<<<<<< HEAD
                            if let Err(err) = handle_peer::<N, E>(stream, leader_addr, ledger_clone.clone()).await {
                                warn!("Error handling peer {}: {:?}", leader_addr, err);
                            } else {
                                // TODO (raychu86): Dynamically update validators. Currently only the beacon acts as a validator.
                                ledger_clone.validators().write().insert(leader_addr);
=======
                            if let Err(err) = handle_peer::<N>(stream, initial_peer, ledger_clone).await {
                                warn!("Error handling peer {}: {:?}", initial_peer, err);
>>>>>>> f8c0d955
                            }
                        });
                    }
                    Err(error) => warn!("Failed to connect to peer {}: {}", leader_addr, error),
                }
            }
            interval.tick().await;
        }
    })
}<|MERGE_RESOLUTION|>--- conflicted
+++ resolved
@@ -237,14 +237,7 @@
 }
 
 /// Handle connection listener for new peers.
-<<<<<<< HEAD
-pub async fn handle_listener<N: Network, E: Environment>(
-    listener: TcpListener,
-    ledger: Arc<Ledger<N>>,
-) -> Result<(), Box<dyn std::error::Error>> {
-=======
-pub fn handle_listener<N: Network>(listener: TcpListener, ledger: Arc<Ledger<N>>) -> task::JoinHandle<()> {
->>>>>>> f8c0d955
+pub fn handle_listener<N: Network, E: Environment>(listener: TcpListener, ledger: Arc<Ledger<N>>) -> task::JoinHandle<()> {
     info!("Listening to connections at: {}", listener.local_addr().unwrap());
 
     tokio::spawn(async move {
@@ -295,45 +288,25 @@
 }
 
 /// Handle connection with the leader.
-<<<<<<< HEAD
-pub async fn connect_to_leader<N: Network, E: Environment>(
-    leader_addr: SocketAddr,
-    ledger: Arc<Ledger<N>>,
-) -> Result<(), Box<dyn std::error::Error>> {
-    tokio::spawn(async move {
-        let mut interval = tokio::time::interval(time::Duration::from_secs(10));
-        loop {
-            let ledger_clone = ledger.clone();
-
-            if !ledger_clone.peers().read().contains_key(&leader_addr) {
-                trace!("Attempting to connect to peer {}", leader_addr);
-                match TcpStream::connect(leader_addr).await {
-=======
-pub fn connect_to_leader<N: Network>(initial_peer: SocketAddr, ledger: Arc<Ledger<N>>) -> task::JoinHandle<()> {
+pub fn connect_to_leader<N: Network, E: Environment>(initial_peer: SocketAddr, ledger: Arc<Ledger<N>>) -> task::JoinHandle<()> {
     tokio::spawn(async move {
         let mut interval = tokio::time::interval(time::Duration::from_secs(10));
         loop {
             if !ledger.peers().read().contains_key(&initial_peer) {
                 trace!("Attempting to connect to peer {}", initial_peer);
                 match TcpStream::connect(initial_peer).await {
->>>>>>> f8c0d955
                     Ok(stream) => {
                         let ledger_clone = ledger.clone();
                         tokio::spawn(async move {
-<<<<<<< HEAD
-                            if let Err(err) = handle_peer::<N, E>(stream, leader_addr, ledger_clone.clone()).await {
-                                warn!("Error handling peer {}: {:?}", leader_addr, err);
+                            if let Err(err) = handle_peer::<N, E>(stream, initial_peer, ledger_clone.clone()).await {
+                                warn!("Error handling peer {}: {:?}", initial_peer, err);
                             } else {
                                 // TODO (raychu86): Dynamically update validators. Currently only the beacon acts as a validator.
-                                ledger_clone.validators().write().insert(leader_addr);
-=======
-                            if let Err(err) = handle_peer::<N>(stream, initial_peer, ledger_clone).await {
-                                warn!("Error handling peer {}: {:?}", initial_peer, err);
->>>>>>> f8c0d955
+                                ledger_clone.validators().write().insert(initial_peer);
                             }
                         });
                     }
-                    Err(error) => warn!("Failed to connect to peer {}: {}", leader_addr, error),
+                    Err(error) => warn!("Failed to connect to peer {}: {}", initial_peer, error),
                 }
             }
             interval.tick().await;
